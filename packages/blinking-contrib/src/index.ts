export interface ContributionDay {
  date: string;
  count: number;
}

export interface ContributionGrid {
  weeks: ContributionDay[][];
  maxCount: number;
}

export interface YearlyContribution {
  year: number;
  grid: ContributionGrid;
  weekOffset: number; // Number of weeks from year start (for alignment)
}

export interface BlinkingSVGOptions {
  cellSize?: number;
  cellGap?: number;
  cellRadius?: number;
  frameDuration?: number; // Duration to show each year (seconds)
  transitionDuration?: number; // Duration of fade transition (seconds)
  colorLevels?: string[];
}

/**
 * Generate a blinking SVG animation that displays GitHub contributions year by year.
 * Each year fades in, displays for a period, then fades out to the next year,
 * creating a starry sky blinking effect.
 */
export function generateBlinkingSVG(
  yearlyContributions: YearlyContribution[],
  options: BlinkingSVGOptions = {}
): string {
  const cellSize = options.cellSize ?? 12;
  const cellGap = options.cellGap ?? 2;
  const cellRadius = options.cellRadius ?? 2;
  const frameDuration = options.frameDuration ?? 1.5; // Show each year for 1.5 seconds (faster)
  const transitionDuration = options.transitionDuration ?? 0.3; // 0.3s fade transition (faster, smoother)
  const colorLevels = options.colorLevels ?? [
    '#161b22', // Dark background (empty)
    '#0e4429', // Level 1 (low)
    '#006d32', // Level 2 (medium-low)
    '#26a641', // Level 3 (medium-high)
    '#39d353', // Level 4 (high)
  ];

  if (yearlyContributions.length === 0) {
    throw new Error('No contribution data provided');
  }

  // Validate timing parameters to prevent invalid SVG animations
  if (frameDuration <= 0) {
    throw new Error(`frame_duration must be positive, got ${frameDuration}`);
  }

  if (transitionDuration < 0) {
    throw new Error(`transition_duration must be non-negative, got ${transitionDuration}`);
  }

  // Ensure transition_duration doesn't equal or exceed half of frame_duration
  // to prevent zero-length spline segments (duplicate keyTimes) and overlapping fades
  const maxTransitionDuration = frameDuration / 2;
  if (transitionDuration >= maxTransitionDuration) {
    throw new Error(
      `transition_duration (${transitionDuration}s) must be strictly less than half of frame_duration (${frameDuration / 2}s). ` +
      `Equal values produce duplicate keyTimes entries, creating zero-length spline segments that are invalid in SMIL. ` +
      `Please use transition_duration < ${maxTransitionDuration}s or increase frame_duration.`
    );
  }

  // Calculate canvas size based on fixed 53-week grid (GitHub standard)
  // All years display the same 7x53 grid, counting back from their end date
  const weeksPerFrame = 53;
  const days = 7; // Always 7 days per week
  const width = weeksPerFrame * (cellSize + cellGap) - cellGap;
  const height = days * (cellSize + cellGap) - cellGap;

  // Calculate total animation cycle duration
  const cycleDuration = yearlyContributions.length * frameDuration;

  let yearGroups = '';

  yearlyContributions.forEach((yearContrib, yearIndex) => {
    const { year, grid } = yearContrib;
    const weeks = grid.weeks.length;

    // Calculate animation timing for this year
    // Each year appears, stays visible, then fades out
    const startTime = yearIndex * frameDuration;
    const fadeInEnd = startTime + transitionDuration;
    const fadeOutStart = startTime + frameDuration - transitionDuration;
    const fadeOutEnd = startTime + frameDuration;

    // Calculate key times (normalized to 0-1 range)
    const keyTimes = [
      0,
      fadeInEnd / cycleDuration,
      fadeOutStart / cycleDuration,
      fadeOutEnd / cycleDuration,
      1,
    ];

    // Opacity values: 0 (hidden) -> 1 (visible) -> 1 (visible) -> 0 (hidden) -> 0 (stay hidden)
    const opacityValues = yearIndex === yearlyContributions.length - 1
      ? '0;1;1;0;0' // Last year loops back to start
      : '0;1;1;0;0';

    let cells = '';

    for (let weekIdx = 0; weekIdx < weeks; weekIdx++) {
      const week = grid.weeks[weekIdx];
      for (let dayIdx = 0; dayIdx < week.length; dayIdx++) {
        const day = week[dayIdx];
<<<<<<< HEAD
        // Apply weekOffset for right-alignment (all years' last week aligns)
        const x = (weekIdx + yearContrib.weekOffset) * (cellSize + cellGap);
=======
        // All frames are same size (53 weeks), no offset needed
        const x = weekIdx * (cellSize + cellGap);
>>>>>>> 8aae28be
        const y = dayIdx * (cellSize + cellGap);

        // Calculate color level based on contribution count
        let color = colorLevels[0]; // Default empty color
        if (day.count > 0) {
          const level = Math.min(Math.ceil((day.count / grid.maxCount) * 4), 4);
          color = colorLevels[level] || colorLevels[colorLevels.length - 1];
        }

        // Add slight random delay to each cell for more organic blinking effect
        const cellDelay = (weekIdx * 0.01 + dayIdx * 0.005) % transitionDuration;

        cells += `\n    <rect x="${x}" y="${y}" width="${cellSize}" height="${cellSize}" rx="${cellRadius}" fill="${color}" />`;
      }
    }

    // Create a group for each year with fade animation
    yearGroups += `\n  <g id="year-${year}" opacity="0">
    <animate
      attributeName="opacity"
      values="${opacityValues}"
      keyTimes="${keyTimes.join(';')}"
      dur="${cycleDuration}s"
      repeatCount="indefinite"
      calcMode="spline"
      keySplines="0.42 0 0.58 1;0.42 0 0.58 1;0.42 0 0.58 1;0.42 0 0.58 1"
    />${cells}
  </g>`;
  });

  return `<?xml version="1.0" encoding="UTF-8"?>
<svg xmlns="http://www.w3.org/2000/svg" width="${width}" height="${height}" viewBox="0 0 ${width} ${height}">
  <style>
    @keyframes twinkle {
      0%, 100% { opacity: 0.7; }
      50% { opacity: 1; }
    }
  </style>
  <rect width="${width}" height="${height}" fill="transparent"/>${yearGroups}
</svg>`;
}<|MERGE_RESOLUTION|>--- conflicted
+++ resolved
@@ -112,13 +112,8 @@
       const week = grid.weeks[weekIdx];
       for (let dayIdx = 0; dayIdx < week.length; dayIdx++) {
         const day = week[dayIdx];
-<<<<<<< HEAD
-        // Apply weekOffset for right-alignment (all years' last week aligns)
-        const x = (weekIdx + yearContrib.weekOffset) * (cellSize + cellGap);
-=======
         // All frames are same size (53 weeks), no offset needed
         const x = weekIdx * (cellSize + cellGap);
->>>>>>> 8aae28be
         const y = dayIdx * (cellSize + cellGap);
 
         // Calculate color level based on contribution count
