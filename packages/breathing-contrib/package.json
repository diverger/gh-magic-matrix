--- conflicted
+++ resolved
@@ -1,14 +1,8 @@
 {
   "name": "@gh-magic-matrix/breathing-contrib",
-<<<<<<< HEAD
-  "version": "0.1.0",
-  "main": "../../dist/breathing-contrib/index.js",
-  "types": "../../dist/breathing-contrib/index.d.ts",
-=======
   "version": "1.0.0",
   "main": "dist/index.js",
   "types": "dist/index.d.ts",
->>>>>>> 13f33b24
   "private": true,
   "scripts": {
     "build": "ncc build src/action.ts -o dist --minify && tsc --emitDeclarationOnly --declaration --outDir dist",
