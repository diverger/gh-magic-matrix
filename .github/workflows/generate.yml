--- conflicted
+++ resolved
@@ -55,13 +55,8 @@
         env:
           INPUT_GITHUB_USER_NAME: ${{ github.repository_owner }}
           INPUT_OUTPUT_PATH: dist/blinking-contrib/default.svg
-<<<<<<< HEAD
-          INPUT_FRAME_DURATION: "2"
-          INPUT_TRANSITION_DURATION: "0.5"
-=======
           INPUT_FRAME_DURATION: "1.5"
           INPUT_TRANSITION_DURATION: "0.3"
->>>>>>> 847e090c
           INPUT_COLOR_LEVELS: "#ebedf0,#9be9a8,#40c463,#30a14e,#216e39"
           GITHUB_TOKEN: ${{ secrets.GITHUB_TOKEN }}
 
@@ -70,13 +65,8 @@
         env:
           INPUT_GITHUB_USER_NAME: ${{ github.repository_owner }}
           INPUT_OUTPUT_PATH: dist/blinking-contrib/dark.svg
-<<<<<<< HEAD
-          INPUT_FRAME_DURATION: "3"
-          INPUT_TRANSITION_DURATION: "1"
-=======
           INPUT_FRAME_DURATION: "1.5"
           INPUT_TRANSITION_DURATION: "0.3"
->>>>>>> 847e090c
           INPUT_COLOR_LEVELS: "#161b22,#0e4429,#006d32,#26a641,#39d353"
           GITHUB_TOKEN: ${{ secrets.GITHUB_TOKEN }}
 
